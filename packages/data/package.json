--- conflicted
+++ resolved
@@ -20,15 +20,9 @@
 	"main": "build/index.js",
 	"module": "build-module/index.js",
 	"dependencies": {
-<<<<<<< HEAD
 		"@wordpress/deprecated": "file:../deprecated",
 		"@wordpress/element": "file:../element",
 		"@wordpress/is-shallow-equal": "file:../is-shallow-equal",
-=======
-		"@wordpress/deprecated": "^1.0.0-alpha.2",
-		"@wordpress/element": "^1.0.0-alpha.2",
-		"@wordpress/is-shallow-equal": "1.0.2",
->>>>>>> 3d009d29
 		"equivalent-key-map": "0.2.0",
 		"lodash": "4.17.10",
 		"redux": "3.7.2"
