--- conflicted
+++ resolved
@@ -19,12 +19,8 @@
 	"main": "build/index.js",
 	"module": "build-module/index.js",
 	"dependencies": {
-<<<<<<< HEAD
-		"@babel/runtime": "^7.0.0-beta.52",
+		"@babel/runtime-corejs2": "7.0.0-beta.56",
 		"@wordpress/hooks": "file:../hooks"
-=======
-		"@babel/runtime-corejs2": "7.0.0-beta.56"
->>>>>>> ee6060f9
 	},
 	"publishConfig": {
 		"access": "public"
